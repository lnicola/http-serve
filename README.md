# http-entity

`http-entity` is a Rust crate for serving GET and HEAD requests on abstract
HTTP entities, handling conditional GETs and byte range serving. This was
extracted from [moonfire-nvr](https://github.com/scottlamb/moonfire-nvr)'s
`.mp4` file serving.

The API is in flight:

   * The `master` branch is based on hyper 0.10.x.
<<<<<<< HEAD
   * The `hyper-0.11.x` branch is based on hyper's master branch, which is
     intended to become hyper 0.11.x. The hyper API, and the http-entity API,
     are still unstable.
=======
   * The `hyper-0.11.x` branch is based on hyper 0.11.x.
>>>>>>> e83dcb22

# http-file

`http-file` is a Rust crate which provides a `http_entity::Entity`
for serving static files from the local filesystem.

Try the example:

```
$ cargo run --example serve_file /usr/share/dict/words
```

## Author

Scott Lamb, slamb@slamb.org

## License

MIT; see [LICENSE.txt](LICENSE.txt).<|MERGE_RESOLUTION|>--- conflicted
+++ resolved
@@ -5,16 +5,7 @@
 extracted from [moonfire-nvr](https://github.com/scottlamb/moonfire-nvr)'s
 `.mp4` file serving.
 
-The API is in flight:
-
-   * The `master` branch is based on hyper 0.10.x.
-<<<<<<< HEAD
-   * The `hyper-0.11.x` branch is based on hyper's master branch, which is
-     intended to become hyper 0.11.x. The hyper API, and the http-entity API,
-     are still unstable.
-=======
-   * The `hyper-0.11.x` branch is based on hyper 0.11.x.
->>>>>>> e83dcb22
+Based on hyper 0.11.x and tokio.
 
 # http-file
 
